--- conflicted
+++ resolved
@@ -78,21 +78,7 @@
               }
             }
 
-<<<<<<< HEAD
-            var message = msg.body.message;
-
-            if (message && msg.body.marshalledType) {
-              var marshaller = this.system.getMarshaller(msg.body.marshalledType);
-
-              message = marshaller.unmarshall(message);
-            }
-            else if (handle) {
-              // Server or socket is passed through channel => use it as a message.
-              message = handle;
-            }
-=======
-            var message = this._decodeMessageBody(msg.body);
->>>>>>> 5773c612
+            var message = handle || this._decodeMessageBody(msg.body);
 
             var sendPromise;
 
@@ -249,19 +235,12 @@
       }
     };
 
-<<<<<<< HEAD
     if (message instanceof net.Server) {
       delete actorMessage.body.message;
-      options = _.extend({}, options, { socketHandle: message });
-    }
-    else {
-      var marshaller = this.system.getMarshallerForMessage(message);
-
-      if (marshaller) {
-        actorMessage.body.message = marshaller.marshall(message);
-        actorMessage.body.marshalledType = marshaller.type;
-      }
-=======
+
+      return this._send0(actorMessage, _.extend({}, options, { socketHandle: message }));
+    }
+
     var marshalledType = [];
     var message0 = _.map(message || [], (subMessage, idx) => {
       var marshaller = this.system.getMarshallerForMessage(subMessage);
@@ -278,7 +257,6 @@
     if (message0.length == 1) {
       message0 = message0[0];
       marshalledType = marshalledType[0];
->>>>>>> 5773c612
     }
 
     actorMessage.body.message = message0;
