/*
 * Copyright (c) 2016-2017 Untu, Inc.
 * This code is licensed under Eclipse Public License - v 1.0.
 * The full license text can be found in LICENSE.txt file and
 * on the Eclipse official site (https://www.eclipse.org/legal/epl-v10.html).
 */

'use strict';

/* eslint no-path-concat: "off" */

var common = require('./utils/common.js');
var Logger = require('./utils/logger.js');
var Actor = require('./actor.js');
var InMemoryActor = require('./in-memory-actor.js');
var ForkedActorParent = require('./forked-actor-parent.js');
var ForkedActorChild = require('./forked-actor-child.js');
var ForkedActorProxy = require('./forked-actor-proxy.js');
var RemoteActorParent = require('./remote-actor-parent.js');
var RemoteActorChild = require('./remote-actor-child.js');
var RemoteActorProxy = require('./remote-actor-proxy.js');
var RootActor = require('./root-actor.js');
var RoundRobinBalancerActor = require('./standard/round-robin-balancer-actor.js');
var MessageSocket = require('./net/message-socket.js');
var ForkedActorReferenceMarshaller = require('./marshallers/forked-actor-reference-marshaller.js');
var RemoteActorReferenceMarshaller = require('./marshallers/remote-actor-reference-marshaller.js');
var childProcess = require('child_process');
var appRootPath = require('app-root-path');
var requireDir = require('require-dir');
var toSource = require('tosource');
var bson = require('bson');
var P = require('bluebird');
var _ = require('underscore');
var s = require('underscore.string');
var randomString = require('randomstring');
var globalRequire = require;
var fs = require('fs');
var net = require('net');
var http = require('http');
var os = require('os');

P.promisifyAll(fs);

// Default actor system instance reference.
var defaultSystem;

// Default listening port for remote actor system.
const defaultListeningPort = 6161;

/**
 * An actor system.
 */
class ActorSystem {
  /**
   * @param {Object} [options] Actor system options.
   * - {Object} [log] Custom logger.
   * - {Boolean} [test] If true, sets this system into test mode.
   * - {Boolean} [debug] If true, sets this system into debug mode.
   * - {Boolean} [forceInMemory] If true, all actors will be launched in 'in-memory' mode.
   * - {Object} [root] Root actor behaviour.
   * - {Object} [rootParameters] Root actor custom parameters.
   * - {Object} [rootParametersMarshalledTypes] Value marshalling information for custom parameters.
   */
  constructor(options = {}) {
    this.debugPortCounter = 1;
    this.log = options.log || new Logger();
    this.options = _.clone(options);
    this.resourceDefPromises = {};
<<<<<<< HEAD
    this.resourceDefClassesPromise = P.resolve([]);

    if (options.resources) {
      var resources0 = options.resources;

      // Treat string as resource module directory.
      if (_.isString(resources0)) {
        resources0 = _.values(this.requireDirectory(resources0));
      }

      this.resourceDefClassesPromise = P.map(resources0, resource => {
        if (_.isString(resource)) return this._loadDefinition(resource);

        return resource;
      });
    }
=======
    this.resourceDefClassesPromise = this._loadResourceDefinitions(options.resources);
    this.marshallers = {};
>>>>>>> d755836d

    if (options.test) this.log.setLevel(this.log.levels().Silent); // Do not output anything in tests.

    if (options.debug) {
      this.log.setLevel(this.log.levels().Debug); // Overrides test option.

      P.longStackTraces();
    }

    var additionalRequires = this.options.additionalRequires;

    if (additionalRequires) {
      _.isArray(additionalRequires) || (additionalRequires = [additionalRequires]);

      _.each(additionalRequires, path => {
        require(path);
      });
    }

    if (options.root) {
      // Create root with custom behaviour.
      this.rootActorPromise = P.resolve()
        .then(() => {
          if (!options.rootParameters) return;

          if (!options.rootParametersMarshalledTypes) return options.rootParameters;

          return P.reduce(_.pairs(options.rootParametersMarshalledTypes), (memo, kv) => {
            var marshalledType = kv[1];

            if (marshalledType && marshalledType != 'SocketHandle') {
              var marshaller;

              if (marshalledType == 'InterProcessReference') {
                marshaller = this.getForkedActorReferenceMarshaller();
              }
              else if (marshalledType == 'InterHostReference') {
                marshaller = this.getRemoteActorReferenceMarshaller();
              }
              else {
                marshaller = this.marshallers[marshalledType];
              }

              if (!marshaller) throw new Error(`Don't know how to un-marshall custom parameter ${kv[0]}`);

              return marshaller.unmarshall(memo[kv[0]])
                .then(ref => {
                  memo[kv[0]] = ref;

                  return memo;
                });
            }

            return memo;
          }, _.clone(options.rootParameters));
        })
        .then(customParameters => this.createActor(options.root, null, {
          mode: 'in-memory',
          customParameters: customParameters
        }));

      if (options.parent && options.mode) {
        if (options.mode == 'forked') {
          // Create forked root with proper parent.
          this.rootActorPromise = this.rootActorPromise.then(rootActor => {
            return new ForkedActorChild(
              this,
              process,
              rootActor,
              options.parent.id);
          });
        }
        else if (options.mode == 'remote') {
          // Create remote root with proper parent.
          this.rootActorPromise = this.rootActorPromise.then(rootActor => {
            return new RemoteActorChild(
              this,
              rootActor,
              options.parent.id);
          });
        }
        else {
          this.rootActorPromise = P.throw(new Error(`Unknown child system mode: ${options.mode}.`));
        }
      }
    }
    else {
      // Create default root.
      this.rootActorPromise = P.resolve(new RootActor(this, { forked: !!options.forked }));
    }

    // Initialize marshallers.
    if (options.marshallers) {
      this.rootActorPromise = this.rootActorPromise.tap(() => this._initializeMarshallers(options.marshallers));
    }

    this.rootActorPromise = this.rootActorPromise
      .tap(() => this._loadConfiguration(options.config))
      .tap(actor => actor.initialize());

    this.forkedProcesses = {};

    // Kill child process if self process is killed.
    this.sigintHandler = () => {
      this.log.info('Received SIGINT, exiting');

      process.exit(0);
    };
    this.sigtermHandler = () => {
      this.log.info('Received SIGTERM, exiting');

      process.exit(0);
    };
    this.exitHandler = () => {
      _.each(this.forkedProcesses, item => {
        this.log.debug('Killing forked actor ' + item.actor);

        item.process.kill();
      });
    };
    process.once('SIGINT', this.sigintHandler);
    process.once('SIGTERM', this.sigtermHandler);
    process.once('exit', this.exitHandler);
  }

  /**
   * @returns {*} Logger for this system.
   */
  getLog() {
    return this.log;
  }

  /**
   * Returns a marshaller for a given type name.
   *
   * @param {String} typeName Type name.
   * @returns {Object|undefined} Marshaller for a given message or undefined, if a marshaller for a given
   * message was not found.
   */
  getMarshaller(typeName) {
    return this.marshallers[typeName];
  }

  /**
   * Returns a marshaller for a given message.
   *
   * @param {*} message Message.
   * @returns {Object|undefined} Marshaller for a given message or undefined, if a marshaller for a given
   * message was not found.
   */
  getMarshallerForMessage(message) {
    return this.marshallers[this._typeName(message)];
  }

  /**
   * Returns a marshaller for sending actor reference to a forked actor.
   *
   * @returns {ForkedActorReferenceMarshaller} Marshaller instance.
   */
  getForkedActorReferenceMarshaller() {
    var ret = this.forkedActorReferenceMarshaller;

    if (!ret) {
      ret = this.forkedActorReferenceMarshaller = new ForkedActorReferenceMarshaller(this);
      ret.type = 'InterProcessReference';
    }

    return ret;
  }

  /**
   * Returns a marshaller for sending actor reference to a remote actor.
   *
   * @returns {RemoteActorReferenceMarshaller} Marshaller instance.
   */
  getRemoteActorReferenceMarshaller() {
    var ret = this.remoteActorReferenceMarshaller;

    if (!ret) {
      ret = this.remoteActorReferenceMarshaller = new RemoteActorReferenceMarshaller(this);
      ret.type = 'InterHostReference';
    }

    return ret;
  }

  /**
   * Returns actor ping timeout, defined for this system.
   *
   * @returns {Number} Ping timeout in milliseconds.
   */
  getPingTimeout() {
    return this.options.pingTimeout || 15000;
  }

  /**
   * @returns {P} Promise which yields root actor for this system.
   */
  rootActor() {
    return this.rootActorPromise;
  }

  /**
   * Creates an actor.
   *
   * @param {Object|String} Definition Actor definition object or module path.
   * @param {Actor} parent Actor parent.
   * @param {Object} [options] Actor creation options.
   * @returns {*} Promise that yields a created actor.
   */
  createActor(Definition, parent, options = {}) {
    return P.resolve()
      .then(() => {
        if (_.isString(Definition)) {
          // Module path is specified => load actor module.
          return this._loadDefinition(Definition);
        }

        return Definition;
      })
      .then(Definition0 => {
        var actorName = options.name || this._actorName(Definition0);

        // Determine actor configuration.
        if (this.config && actorName) {
          var actorConfig = this.config[actorName] || this.config[s.decapitalize(actorName)];

          options = _.extend({ mode: 'in-memory' }, actorConfig, options);
        }

        if (this.options.forceInMemory && options.mode != 'in-memory') {
          this.log.warn('Forcing in-memory mode due to forceInMemory flag for actor:', actorName);
          options = _.extend({}, options, { mode: 'in-memory' });
        }

        // Actor creation.
        switch (options.mode || 'in-memory') {
          case 'in-memory':
            return this._createInMemoryActor(Definition0, parent, _.defaults({ name: actorName }, options));

          case 'forked':
            return this._createForkedActor(Definition, parent, _.defaults({ name: actorName }, options));

          case 'remote':
            return this._createRemoteActor(Definition, parent, _.defaults({ name: actorName }, options));

          default:
            return P.resolve().throw(new Error('Unknown actor mode: ' + options.mode));
        }
      });
  }

  /**
   * Starts network port listening, allowing remote actor creation by other systems.
   *
   * @param {Number} [port] Listening port (default is 6161).
   * @param {String} [host] Listening host address (default is all addresses).
   * @returns {P} Promise, which is resolved once server is ready to accept requests or a
   * listening error has occurred.
   */
  listen(port = defaultListeningPort, host) {
    if (!this.serverPromise) {
      this.serverPromise = P.fromCallback(cb => {
        this.server = net.createServer();
        this.server.listen(port, host);

        this.server.on('listening', () => {
          this.log.info(`Listening on ${this.server.address().address}:${this.server.address().port}`);

          cb();
        });
        this.server.on('error', err => {
          this.log.error('Net server error: ' + err.message);

          cb(err);
        });
        this.server.on('connection', socket => {
          var msgSocket = new MessageSocket(socket);

          msgSocket.on('message', msg => {
            if (msg.type != 'create-actor') return;

            var psArgs = [];

            if (msg.body.name) {
              this.log.info(`Creating remote actor ${msg.body.name}`);
              psArgs.push(msg.body.name);
            }
            else {
              this.log.info('Creating remote actor (name unknown)');
            }

            var workerProcess = childProcess.fork(__dirname + '/forked-actor-worker.js', psArgs);

            workerProcess.send(msg, (err) => {
              if (err) return msgSocket.write({ error: 'Failed to create remote actor process: ' + err.message });

              // Redirect forked process response to parent actor.
              workerProcess.once('message', msg => {
                msgSocket.write(msg);
                msgSocket.end();

                // Close IPC channel to make worker process fully independent.
                workerProcess.disconnect();
                workerProcess.unref();
              });
            });

            // Handle forked process startup failure.
            workerProcess.once('error', err => {
              msgSocket.write({ error: 'Failed to create remote actor process: ' + err.message });
            });
          });
        });
      });
    }

    return this.serverPromise;
  }

  /**
   * Returns an IP address of this system's host, through which remote systems can
   * communicate with this one.
   *
   * @returns {String|undefined} Public IP address or undefined, if no such address exists.
   */
  getPublicIpAddress() {
    var ifaces = os.networkInterfaces();
    var result;

    _.some(ifaces, iface => {
      return _.some(iface, part => {
        if (part.internal === false && part.family == 'IPv4') {
          result = part.address;

          return true;
        }
      });
    });

    return result;
  }

  /**
   * Initializes message marshallers.
   *
   * @param {Array} marshallerDefs Marshaller definitions.
   * @returns {P} Initialization promise.
   * @private
   */
  _initializeMarshallers(marshallerDefs) {
    // Validate marshaller array.
    var marshallerTypes = _.countBy(marshallerDefs, marshallerDef => typeof marshallerDef);

    if (_.keys(marshallerTypes).length > 1) {
      return P.reject(new Error('Mixed types in marshallers configuration array are not allowed.'));
    }

    return P
      .reduce(marshallerDefs, (memo, marshallerDef) => {
        return P.resolve()
          .then(() => {
            if (_.isString(marshallerDef)) {
              return this._loadDefinition(marshallerDef);
            }

            return marshallerDef;
          })
          .then(marshallerDef => {
            if (_.isFunction(marshallerDef)) {
              return this._injectResources(marshallerDef);
            }
            else {
              return _.clone(marshallerDef);
            }
          })
          .then(marshallerInstance => {
            var types = this._readProperty(marshallerInstance, 'type');

            _.isArray(types) || (types = [types]);

            _.each(types, type => {
              var typeName = _.isString(type) ? type : this._typeName(type);

              if (!typeName) throw new Error('Failed to determine type name for marshaller: ' + marshallerInstance);

              marshallerInstance.type = typeName;
              memo[typeName] = marshallerInstance;
            });

            return memo;
          });
      }, {})
      .then(marshallers => {
        this.marshallers = marshallers;
      });
  }

  /**
   * Creates a process-local (in-memory) actor.
   *
   * @param {Object|Function} Definition Actor behaviour definition.
   * @param {Actor} parent Actor parent.
   * @param {Object} options Operation options.
   * - {String} name Actor name.
   * @returns {*} Promise that yields a newly-created actor.
   * @private
   */
  _createInMemoryActor(Definition, parent, options) {
    return P.resolve()
      .then(() => {
        if (_.isFunction(Definition)) {
          return this._injectResources(Definition);
        }

        return Definition;
      })
      .then(def => new InMemoryActor(this, parent, def, options.name, options.customParameters));
  }

  /**
   * Creates a forked actor.
   *
   * @param {Object|String} definition Actor behaviour definition or module path.
   * @param {Actor} parent Actor parent.
   * @param {Object} [options] Operation options.
   * @returns {P} Promise that yields a newly-created actor.
   * @private
   */
  _createForkedActor(definition, parent, options = {}) {
    // Perform clusterization, if needed.
    if (options.clusterSize > 1) {
      return P.resolve()
        .then(() => {
          var balancerActor = new RoundRobinBalancerActor(this, parent, options.name, options.mode);

          var childPromises = _.times(options.clusterSize, () =>
            balancerActor.createChild(definition, _.extend({}, options, { clusterSize: 1 })));

          return P.all(childPromises).return(balancerActor);
        });
    }

    return P.resolve()
      .then(() => {
        var psArgs = [];

        options.name && psArgs.push(options.name);

        // Handle debugging: increment debugger port for child process.
        var execArgv = _.map(process.execArgv, arg => {
          var match = arg.match(/^--debug-brk=(\d+)/);

          if (match) {
            var debugPort = parseInt(match[1]);

            return '--debug-brk=' + (debugPort + this.debugPortCounter++);
          }

          return arg;
        });

        var workerProcess = childProcess.fork(__dirname + '/forked-actor-worker.js', psArgs, { execArgv: execArgv });

        return this._generateActorCreationMessage(definition, parent, _.defaults({ mode: 'forked' }, options))
          .then(createMsg => {
            return new P((resolve, reject) => {
              var actor;

              const errCb = (err) => {
                if (err) return reject(err);

                // Wait for response from forked process.
                workerProcess.once('message', (msg) => {
                  if (msg.error)
                    return reject(new Error(msg.error));

                  if (msg.type != 'actor-created' || !msg.body || !msg.body.id)
                    return reject(new Error('Unexpected response for "create-actor" message.'));

                  actor = new ForkedActorProxy(new ForkedActorParent(
                    this,
                    parent,
                    workerProcess,
                    msg.body.id,
                    options.name));

                  this.forkedProcesses[actor.getId()] = {
                    actor: actor,
                    process: workerProcess
                  };

                  resolve(actor);
                });
              };

              // Send a message to forked process and await response.
              if (createMsg.socketHandle) {
                workerProcess.send(_.omit(createMsg, 'socketHandle'), createMsg.socketHandle, errCb);
              }
              else {
                workerProcess.send(createMsg, errCb);
              }

              // Handle forked process startup failure.
              workerProcess.once('error', err => {
                if (!actor) reject(new Error('Failed to fork: ' + err));
              });

              workerProcess.once('exit', () => {
                if (!actor) return;

                delete this.forkedProcesses[actor.getId()];

                var actor0 = options.originalActor || actor;

                // Actor respawn support.
                if (options.onCrash == 'respawn' && !this.destroying && !actor0.isDestroying()) {
                  this.log.warn('Actor ' + actor0 + ' has crashed, respawning...');

                  this._createForkedActor(definition, parent, _.extend({}, options, { id: actor0.getId(),
                    originalActor: actor0 }))
                    .tap(newActor => newActor.initialize())
                    .then(newActor => {
                      this.log.info('Actor ' + actor0 + ' successfully respawned.');

                      actor0.setWrapped(newActor.getWrapped());
                    });
                }
                else {
                  this.log.info('Actor process exited, actor ' + actor0);
                }
              });
            });
          });
      });
  }

  /**
   * Creates a remote actor.
   *
   * @param {Object|String} definition Actor behaviour definition or module path.
   * @param {Actor} parent Actor parent.
   * @param {Object} [options] Operation options.
   * @returns {P} Promise that yields a newly-created actor.
   * @private
   */
  _createRemoteActor(definition, parent, options) {
    return new P((resolve, reject) => {
      var host = options.host;
      var port = options.port || defaultListeningPort;
      var cluster = options.cluster;
      var clusterDef;

      if (!host && !cluster)
        return reject(new Error('Neither "host" nor "cluster" option specified for "remote" mode.'));

      if (cluster) {
        clusterDef = this.options.clusters[cluster];

        if (!clusterDef) return reject(new Error(`Cluster with name "${cluster}" is not defined.`));
      }
      else if (_.isArray(host)) {
        clusterDef = host;
      }
      else if (options.clusterSize > 1) {
        clusterDef = [host];
      }

      // Create clustered actor, if needed.
      if (clusterDef) {
        var balancerActor = new RoundRobinBalancerActor(this, parent, options.name, options.mode);
        var clusterSize = options.clusterSize || clusterDef.length;

        var childPromises = _.times(clusterSize, idx => {
          var hostPort = clusterDef[idx % clusterDef.length];
          var hostPort0 = hostPort.split(':');

          if (hostPort0.length > 1) {
            hostPort0[1] = parseInt(hostPort0[1]);
          }
          else {
            hostPort0.push(defaultListeningPort);
          }

          return balancerActor.createChild(
            definition,
            _.chain(options).omit('cluster').extend({ host: hostPort0[0], port: hostPort0[1], clusterSize: 1 }).value()
          );
        });

        return P.all(childPromises).then(() => {
          resolve(balancerActor);
        });
      }

      var socket = new MessageSocket(net.connect(port, host));

      socket.on('error', reject);
      socket.on('connect', common.guard(reject, () => {
        this._generateActorCreationMessage(definition, parent, _.defaults({ mode: 'remote' }, options))
          .then(createMsg => {
            socket.write(createMsg, err => {
              if (err) return reject(err);

              socket.once('message', common.guard(reject, msg => {
                socket.end(); // Close connection.

                if (msg.error)
                  return reject(new Error(msg.error));

                if (msg.type != 'actor-created' || !msg.body || !msg.body.id || !msg.body.port)
                  return reject(new Error('Unexpected response for "create-actor" message.'));

                // Now connect to newly-created actor.
                var actorSocket = new MessageSocket(net.connect(msg.body.port, host));

                actorSocket.on('error', reject);
                actorSocket.on('connect', common.guard(reject, () => {
                  var actor = new RemoteActorParent(
                    this,
                    parent,
                    actorSocket,
                    msg.body.id,
                    options.name,
                    options.onCrash == 'respawn');

                  if (options.noProxy) {
                    resolve(actor);
                  }
                  else {
                    var proxy = new RemoteActorProxy(
                      actor,
                      () => this
                        ._createRemoteActor(definition, parent, _.extend(options, { noProxy: true }))
                        .tap(actor => actor.initialize()));

                    resolve(proxy);
                  }
                }));
              }));
            });
          })
          .catch(reject);
      }));
    });
  }

  /**
   * Generates actor creation message.
   *
   * @param {Object|String} definition Actor behaviour definition or module path.
   * @param {Actor} parent Actor parent.
   * @param {Object} options Operation options.
   * - {String} mode Actor mode ('forked' or 'remote').
   * - {String} [name] Actor name.
   * - {Object} [customParameters] Custom actor parameters.
   * @returns {Promise} Actor creation message promise.
   * @private
   */
  _generateActorCreationMessage(definition, parent, options) {
    var createMsg = {
      type: 'create-actor',
      body: {
        definition: _.isString(definition) ? definition : this._serializeDefinition(definition),
        definitionFormat: _.isString(definition) ? 'modulePath' : 'serialized',
        config: this.config,
        resources: this.options.resources,
        test: this.options.test,
        debug: this.options.debug,
        parent: {
          id: parent.getId()
        },
        mode: options.mode,
        logLevel: this.log.getLevel(),
        additionalRequires: this.options.additionalRequires,
        customParameters: options.customParameters,
        pingTimeout: this.getPingTimeout(),
        clusters: this.options.clusters
      }
    };

    options.name && (createMsg.body.name = options.name);

    if (this.options.marshallers) {
      var marshallerFormat = 'modulePath';

      createMsg.body.marshallers = _.map(this.options.marshallers, marshaller => {
        if (!_.isString(marshaller)) {
          marshallerFormat = 'serialized';

          return this._serializeDefinition(marshaller);
        }
        else {
          return marshaller;
        }
      });
      createMsg.body.marshallerFormat = marshallerFormat;
    }

    if (this.options.resources && !_.isString(this.options.resources)) {
      var resourceFormat = [];

      createMsg.body.resources = _.map(this.options.resources, resourceDef => {
        if (!_.isString(resourceDef)) {
          resourceFormat.push('serialized');

          return this._serializeDefinition(resourceDef);
        }
        else {
          resourceFormat.push('modulePath');

          return resourceDef;
        }
      });
      createMsg.body.resourceFormat = resourceFormat;
    }

    return P.resolve()
      .then(() => {
        if (options.customParameters) {
          var customParametersMarshalledTypes = {};

          return P
            .reduce(_.pairs(options.customParameters), (memo, kv) => {
              var key = kv[0];
              var value = kv[1];

              if (value instanceof Actor) {
                var marshaller = this.getForkedActorReferenceMarshaller();

                return marshaller.marshall(value)
                  .then(marshalledValue => {
                    memo[key] = marshalledValue;
                    customParametersMarshalledTypes[key] = 'InterProcessReference';
                  })
                  .return(memo);
              }
              else if (value instanceof http.Server || value instanceof net.Server) {
                if (createMsg.socketHandle) throw new Error('Only one socket handle is allowed in custom parameters.');

                createMsg.socketHandle = value;
                customParametersMarshalledTypes[key] = 'SocketHandle';

                memo[key] = value instanceof http.Server ? 'http.Server' : 'net.Server';
              }
              else {
                memo[key] = value;
              }

              return memo;
            }, {})
            .then(customParameters => {
              createMsg.body.customParameters = customParameters;

              if (!_.isEmpty(customParametersMarshalledTypes)) {
                createMsg.body.customParametersMarshalledTypes = customParametersMarshalledTypes;
              }
            });
        }
      })
      .return(createMsg);
  }

  /**
   * Generates a new ID for an actor.
   *
   * @returns {String} New actor ID.
   */
  generateActorId() {
    return new bson.ObjectID().toString();
  }

  /**
   * Helper function to correctly import modules in different processes with
   * different directory layout. If a module path ends with /, imports the whole
   * directory.
   *
   * @param {String} modulePath Path of the module to import. If starts with /, a module
   * is searched relative to project directory.
   * @returns {*} Module import result.
   */
  require(modulePath) {
    if (modulePath[0] != '/' && modulePath[0] != '.') {
      return globalRequire(modulePath);
    }
    else if (_.last(modulePath) == '/') {
      return this.requireDirectory(modulePath);
    }
    else {
      return globalRequire(appRootPath + modulePath);
    }
  }

  /**
   * Imports all modules from a given directory.
   *
   * @param {String} path Directory path. If starts with /, the path will be relative to a
   * project directory (the one with package.json file).
   * @returns {Object} Module file name -> loaded module map object.
   */
  requireDirectory(path) {
    var path0 = path;

    if (path0[0] == '/') {
      path0 = appRootPath + path0;
    }

    return requireDir(path0);
  }

  /**
   * Destroys this system. All actors will be destroyed and all destroy hooks will be called.
   *
   * @returns {P} Operation promise.
   */
  destroy() {
    if (this.destroying) return this.destroyPromise;

    this.destroying = true;

    process.removeListener('SIGINT', this.sigintHandler);
    process.removeListener('SIGTERM', this.sigtermHandler);
    process.removeListener('exit', this.exitHandler);

    this.destroyPromise = this.rootActorPromise
      // Destroy root actor.
      .then(rootActor => rootActor.destroy())
      // Destroy marshallers.
      .then(() => {
        if (this.forkedActorReferenceMarshaller) {
          return this.forkedActorReferenceMarshaller.destroy();
        }
      })
      .then(() => {
        if (this.remoteActorReferenceMarshaller) {
          return this.remoteActorReferenceMarshaller.destroy();
        }
      })
      // Destroy system resources.
      .then(() => {
        return P.map(_.values(this.resourceDefPromises), resource => {
          if (resource && _.isFunction(resource.destroy)) {
            return resource.destroy();
          }
        });
      })
      .then(() => {
        if (this.server) {
          this.server.close();
        }
      })
      .finally(() => {
        if (this.options.mode == 'forked' || this.options.mode == 'remote') {
          this.log.info('Killing forked system process.');

          process.exit();
        }
      });

    return this.destroyPromise;
  }

  /**
   * Loads actor resource definitions.
   *
   * @param {Function[]|String[]|String} resources Array of resource classes or module paths, or a
   * path to a directory with resource modules.
   * @returns {P} Resource definition array promise.
   * @private
   */
  _loadResourceDefinitions(resources) {
    if (!resources) return P.resolve([]);

    if (_.isArray(resources)) {
      return P.map(resources, resource => {
        if (_.isString(resource)) return this._loadDefinition(resource);

        return resource;
      });
    }
    else if (_.isString(resources)) {
      return P.resolve(_.values(this.requireDirectory(resources)));
    }
    else {
      return P.reject(new Error('Illegal value for "resources" option.'));
    }
  }

  /**
   * Loads actor behaviour definition from a given module.
   *
   * @param {String} path Actor behaviour module path.
   * @returns {P} Operation promise, which yields an actor behaviour.
   * @private
   */
  _loadDefinition(path) {
    return P.resolve().then(() => {
      var ret = this.require(path);

      // TypeScript default export support.
      if (ret.default) {
        ret = ret.default;
      }

      return ret;
    });
  }

  /**
   * Determines a given definition name.
   *
   * @param {Object|Function} Definition Behaviour definition.
   * @param {String} nameField Name of an additional field to use for name resolution.
   * @returns {String} Definition name or empty string, if name is not defined.
   * @private
   */
  _definitionName(Definition, nameField) {
    // Use 'getName' getter, if present.
    if (_.isFunction(Definition.getName)) return Definition.getName();

    // Take 'actorName' field, if present.
    if (Definition.actorName) return _.result(Definition, nameField);

    // Take 'name' field, if present.
    if (Definition.name) return _.result(Definition, 'name');

    // Use class name, if present.
    var typeName = this._typeName(Definition);

    if (typeName) return typeName;

    if (_.isFunction(Definition)) {
      return this._actorName(new Definition());
    }

    return '';
  }

  /**
   * Determines actor name based on actor definition.
   *
   * @param {Object|Function} Definition Actor behaviour definition.
   * @returns {String} Actor name or empty string, if actor name is not defined.
   * @private
   */
  _actorName(Definition) {
    return this._definitionName(Definition, 'actorName');
  }

  /**
   * Determines resource name based on resource definition.
   *
   * @param {Object|Function} Definition Resource definition.
   * @returns {String} Resource name or empty string, if name is not defined.
   * @private
   */
  _resourceName(Definition) {
    return this._definitionName(Definition, 'resourceName');
  }

  /**
   * Attempts to determine a name of a given type.
   *
   * @param {*} type Type of interest.
   * @returns {String|undefined} Type name or undefined, if type name cannot be determined.
   * @private
   */
  _typeName(type) {
    if (!type) return;

    if (_.isFunction(type)) {
      return type.typeName || type.name;
    }

    if (type.constructor) {
      return _.result(type.constructor, 'typeName') || type.constructor.name;
    }
  }

  /**
   * Performs actor definition resource injection.
   *
   * @param {Function} Definition Definition class.
   * @returns {P} Promise of definition instance with injected resources.
   * @private
   */
  _injectResources(Definition) {
    var resourceNames = _.result(Definition, 'inject');

    if (resourceNames && !_.isArray(resourceNames)) {
      resourceNames = [resourceNames];
    }

    // Resource injection.
    if (resourceNames && _.isFunction(Definition)) {
      return P
        .map(resourceNames, resourceName => {
          return this._initializeResource(resourceName)
            .then(resourceDef => resourceDef && resourceDef.getResource())
            .tap(resource => {
              if (!resource) {
                throw new Error(`Failed to inject resource "${resourceName}" to actor definition ${Definition}`);
              }
            });
        })
        // Create an instance of actor definition, passing resources as constructor arguments.
        .then(resources => new Definition(...resources));
    }

    return P.resolve(new Definition());
  }

  /**
   * Initializes resource with a given name. An existing resource is returned, if already initialized.
   *
   * @param {String} resourceName Resource name.
   * @param {String[]} [depPath] Resource dependency path for detecting cyclic dependencies.
   * @returns {Promise} Initialized resource definition instance promise. Resolves to undefined,
   * if resource with given name is not found.
   * @private
   */
  _initializeResource(resourceName, depPath) {
    if (this.resourceDefPromises[resourceName]) return this.resourceDefPromises[resourceName];

    depPath = depPath || [resourceName];

    var resourceDefPromise = this.resourceDefClassesPromise
      .then(resourceDefClasses => {
        // Attempt to find a resource definition class.
        var ResourceDefCls = _.find(resourceDefClasses, ResourceDefCls => {
          var resourceName0 = this._resourceName(ResourceDefCls);

          return resourceName0 == resourceName;
        });

        if (ResourceDefCls) {
          var depsPromise = P.resolve([]);

          if (_.isFunction(ResourceDefCls.inject)) {
            depsPromise = P.map(
              ResourceDefCls.inject(),
              resourceDep => {
                var newDepPath = depPath.concat(resourceDep);

                if (_.contains(depPath, resourceDep))
                  throw new Error('Cyclic resource dependency: ' + newDepPath.join('->'));

                return this._initializeResource(resourceDep, newDepPath).then(resourceDef => {
                  if (!resourceDef) throw new Error(`Resource with name ${resourceDep} not found.`);

                  return resourceDef.getResource();
                });
              });
          }

          return depsPromise.then(deps => {
            var resourceInstance = ResourceDefCls;

            if (!common.isPlainObject(ResourceDefCls)) {
              resourceInstance = new ResourceDefCls(...deps);
            }

            if (_.isFunction(resourceInstance.initialize)) {
              return P.resolve(resourceInstance)
                .tap(() => resourceInstance.initialize(this));
            }
            else {
              return resourceInstance;
            }
          });
        }
      });

    this.resourceDefPromises[resourceName] = resourceDefPromise;

    return resourceDefPromise;
  }

  /**
   * Reads a given property from an object. Attempts to read either directly by name or by getter (if present).
   *
   * @param {Object} object Object of interest.
   * @param {String} propName Property name.
   * @returns {*} Property value or undefined.
   * @private
   */
  _readProperty(object, propName) {
    var ret = object[propName];

    if (!ret) {
      var getterName = `get${s.capitalize(propName)}`;

      if (_.isFunction(object[getterName])) {
        ret = object[getterName]();
      }
    }

    return ret;
  }

  /**
   * Serializes a given actor behaviour definition for transferring to other process.
   *
   * @param {Object|Function|Array} def Actor behaviour definition.
   * @returns {String} Serialized actor behaviour.
   * @private
   */
  _serializeDefinition(def) {
    if (_.isArray(def)) {
      return toSource(_.map(def, item => this._serializeDefinition(item)));
    }

    if (common.isPlainObject(def)) return toSource(def);

    if (_.isFunction(def)) { // Class-defined behaviour.
      return this._serializeClassDefinition(def);
    }

    throw new Error('Cannot serialize actor behaviour: ' + def);
  }

  /**
   * Serializes a given class-defined actor behaviour.
   *
   * @param {Function} def Class-defined actor behaviour.
   * @returns {String} Serialized actor behaviour.
   * @private
   */
  _serializeClassDefinition(def) {
    // Get a base class for behaviour class.
    var base = Object.getPrototypeOf(def);
    var baseBehaviour = '';

    if (base && base.name) {
      // Have a user-defined super class. Serialize it as well.
      baseBehaviour = this._serializeClassDefinition(base);
    }

    var selfString = def.toString();

    if (s.startsWith(selfString, 'function')) {
      selfString = this._serializeEs5ClassDefinition(def, selfString, base.name);
    }
    else if (s.startsWith(selfString, 'class')) {
      selfString += '; ' + def.name + ';';
    }

    return baseBehaviour + selfString;
  }

  /**
   * Serializes a given ES5 class actor behaviour definition.
   *
   * @param {Function} def Actor behaviour definition in ES5 class form.
   * @param {String} [selfString] Stringified class head.
   * @param {String} [baseName] Base class name.
   * @returns {String} Serialized actor behaviour.
   * @private
   */
  _serializeEs5ClassDefinition(def, selfString, baseName) {
    var clsName = this._actorName(def);

    if (!clsName) {
      clsName = randomString.generate({
        length: 12,
        charset: 'alphabetic'
      });
    }

    var expressions = [`var ${clsName} = ${selfString || def.toString()};\n`];

    if (baseName) {
      expressions.push(`_inherits(${clsName}, ${baseName});`);
    }

    var staticMemberNames = Object.getOwnPropertyNames(def);

    _.each(staticMemberNames, memberName => {
      if (memberName != 'length' && memberName != 'prototype' && memberName != 'name') {
        expressions.push(`${clsName}.${memberName} = ${def[memberName].toString()};\n`);
      }
    });

    var membersNames = Object.getOwnPropertyNames(def.prototype);

    _.each(membersNames, memberName => {
      if (memberName != 'constructor') {
        expressions.push(`${clsName}.prototype.${memberName} = ${def.prototype[memberName].toString()};\n`);
      }
    });

    expressions.push(`${clsName};`);

    return expressions.join('');
  }

  /**
   * Generates a lightweight proxy object for this system to expose only
   * specific methods to a client.
   *
   * @returns {Object} Proxy object.
   * @private
   */
  _selfProxy() {
    return {
      require: this.require.bind(this),
      getLog: this.getLog.bind(this)
    };
  }

  /**
   * Loads actor configuration.
   *
   * @param {Object|String} config Actor configuration object or file path.
   * @returns {P} Operation promise.
   * @private
   */
  _loadConfiguration(config) {
    if (_.isObject(config)) {
      this.config = config;

      this.options.mode || this.log.info('Using programmatic actor configuration.');

      return P.resolve();
    }

    // Do not load configuration from file in test mode.
    if (this.options.test) return P.resolve();

    this.config = {};

    var defaultPath = appRootPath + '/actors.json';

    return fs.readFileAsync(defaultPath)
      .then(data => {
        this.log.info('Loaded default actor configuration file: ' + defaultPath);

        this.config = JSON.parse(data);
      })
      .catch(() => {
        this.log.info(
          'Didn\'t find (or couldn\'t load) default configuration file ' + defaultPath + '.');
      })
      .then(() => {
        if (!_.isString(config)) return;

        // Config path specified => read custom configuration and extend default one.
        return fs.readFileAsync(config)
          .then(data => {
            this.log.info('Loaded external actor configuration file: ' + config);

            if (!_.isEmpty(this.config)) {
              this.log.info('Extending default actor configuration (' + defaultPath +
                ') with external actor configuration (' + config + ')');
            }

            this.config = _.extend(this.config, JSON.parse(data));
          })
          .catch(() => {
            this.log.info(
              'Didn\'t find (or couldn\'t load) external actor configuration file ' + config +
              ', leaving default configuration.');
          });
      })
      .then(() => {
        this.log.info('Resulting actor configuration: ' + JSON.stringify(this.config, null, 2));
      });
  }

  /**
   * @returns {ActorSystem} Default actor system.
   */
  static default() {
    if (defaultSystem) {
      defaultSystem = new ActorSystem();
    }

    return defaultSystem;
  }

  /**
   * A recommended function for ES5 class inheritance. If this function is used for inheritance,
   * the actors are guaranteed to be successfully transferred to forked/remote nodes.
   *
   * @param {Function} subClass Sub class.
   * @param {Function} superClass Super class.
   */
  static inherits(subClass, superClass) {
    subClass.prototype = Object.create(superClass && superClass.prototype, {
      constructor: {
        value: subClass,
        enumerable: false,
        writable: true,
        configurable: true
      }
    });

    Object.setPrototypeOf(subClass, superClass);
  }
}

module.exports = ActorSystem;<|MERGE_RESOLUTION|>--- conflicted
+++ resolved
@@ -66,27 +66,8 @@
     this.log = options.log || new Logger();
     this.options = _.clone(options);
     this.resourceDefPromises = {};
-<<<<<<< HEAD
-    this.resourceDefClassesPromise = P.resolve([]);
-
-    if (options.resources) {
-      var resources0 = options.resources;
-
-      // Treat string as resource module directory.
-      if (_.isString(resources0)) {
-        resources0 = _.values(this.requireDirectory(resources0));
-      }
-
-      this.resourceDefClassesPromise = P.map(resources0, resource => {
-        if (_.isString(resource)) return this._loadDefinition(resource);
-
-        return resource;
-      });
-    }
-=======
     this.resourceDefClassesPromise = this._loadResourceDefinitions(options.resources);
     this.marshallers = {};
->>>>>>> d755836d
 
     if (options.test) this.log.setLevel(this.log.levels().Silent); // Do not output anything in tests.
 
