/*
 * Copyright (c) 2016-2017 Untu, Inc.
 * This code is licensed under Eclipse Public License - v 1.0.
 * The full license text can be found in LICENSE.txt file and
 * on the Eclipse official site (https://www.eclipse.org/legal/epl-v10.html).
 */

'use strict';

/* eslint no-path-concat: "off" */

var common = require('./utils/common.js');
var { Logger } = require('./utils/logger.js');
var Actor = require('./actor.js');
var InMemoryActor = require('./in-memory-actor.js');
var ForkedActorParent = require('./forked-actor-parent.js');
var ForkedActorChild = require('./forked-actor-child.js');
var RemoteActorParent = require('./remote-actor-parent.js');
var RemoteActorChild = require('./remote-actor-child.js');
var RootActor = require('./root-actor.js');
var RoundRobinBalancerActor = require('./balancers/round-robin-balancer-actor.js');
var RandomBalancerActor = require('./balancers/random-balancer-actor.js');
var CustomBalancerActor = require('./balancers/custom-balancer-actor.js');
var MessageSocket = require('./net/message-socket.js');
var ForkedActorReferenceMarshaller = require('./marshallers/forked-actor-reference-marshaller.js');
var RemoteActorReferenceMarshaller = require('./marshallers/remote-actor-reference-marshaller.js');
var childProcess = require('child_process');
var appRootPath = require('app-root-path');
var requireDir = require('require-dir');
var toSource = require('tosource');
var bson = require('bson');
var P = require('bluebird');
var _ = require('underscore');
var s = require('underscore.string');
var randomString = require('randomstring');
var globalRequire = require;
var fs = require('fs');
var net = require('net');
var http = require('http');
var os = require('os');
var tooBusy = require('toobusy-js');
var SystemBus = require('./system-bus.js');

P.promisifyAll(fs);

// Default actor system instance reference.
var defaultSystem;

// Default listening port for remote actor system.
const defaultListeningPort = 6161;

/**
 * An actor system.
 */
class ActorSystem {
  /**
   * @param {Object} [options] Actor system options.
   * - {Object} [log] Custom logger.
   * - {Boolean} [test] If true, sets this system into test mode.
   * - {Boolean} [debug] If true, sets this system into debug mode.
   * - {Boolean} [forceInMemory] If true, all actors will be launched in 'in-memory' mode.
   * - {Object} [root] Root actor behaviour.
   * - {Object} [rootParameters] Root actor custom parameters.
   * - {Object} [rootParametersMarshalledTypes] Value marshalling information for custom parameters.
   * - {Number} [busyLagLimit] Length of event loop lag in milliseconds, after which the system
   * is considered to be busy.
   * - {Array} [marshallers] Custom marshallers.
   * - {Array} [balancers] Custom balancers.
   */
  constructor(options = {}) {
    this.debugPortCounter = 1;
    this.log = Logger.fromConfigurationFile(options.loggerConfig);
    this.bus = new SystemBus({ log: this.log });
    this.options = _.clone(options);
    this.resourceDefPromises = {};
    this.resourceDefClassesPromise = this._loadResourceDefinitions(options.resources);
    this.marshallers = {};
    this.balancers = {};

    if (options.test) this.log.setLevel(this.log.levels().Silent); // Do not output anything in tests.

    if (options.debug) {
      try {
        P.longStackTraces();
      }
      catch (err) {
        this.log.warn('Failed to enable long stack traces: ' + err);
      }

      this.log.setLevel(this.log.levels().Debug);
    }

    var additionalRequires = this.options.additionalRequires;

    if (additionalRequires) {
      _.isArray(additionalRequires) || (additionalRequires = [additionalRequires]);

      _.each(additionalRequires, path => {
        require(path);
      });
    }

    if (options.root) {
      // Create root with custom behaviour.
      this.rootActorPromise = P.resolve()
        .then(() => {
          if (!options.rootParameters) return;

          if (!options.rootParametersMarshalledTypes) return options.rootParameters;

          return P.reduce(_.pairs(options.rootParametersMarshalledTypes), (memo, kv) => {
            var marshalledType = kv[1];

            if (marshalledType && marshalledType != 'SocketHandle') {
              var marshaller;

              if (marshalledType == 'InterProcessReference') {
                marshaller = this.getForkedActorReferenceMarshaller();
              }
              else if (marshalledType == 'InterHostReference') {
                marshaller = this.getRemoteActorReferenceMarshaller();
              }
              else {
                marshaller = this.marshallers[marshalledType];
              }

              if (!marshaller) throw new Error(`Don't know how to un-marshall custom parameter ${kv[0]}`);

              return marshaller.unmarshall(memo[kv[0]])
                .then(ref => {
                  memo[kv[0]] = ref;

                  return memo;
                });
            }

            return memo;
          }, _.clone(options.rootParameters));
        })
        .then(customParameters => this.createActor(options.root, null, {
          mode: 'in-memory',
          id: options.rootId,
          customParameters: customParameters
        }));

      if (options.parent && options.mode) {
        if (options.mode == 'forked') {
          // Create forked root with proper parent.
          this.rootActorPromise = this.rootActorPromise.then(rootActor => {
            return new ForkedActorChild({
              system: this,
              bus: process,
              actor: rootActor,
              definition: options.root,
              parentId: options.parent.id
            });
          });
        }
        else if (options.mode == 'remote') {
          // Create remote root with proper parent.
          this.rootActorPromise = this.rootActorPromise.then(rootActor => {
            return new RemoteActorChild({
              system: this,
              actor: rootActor,
              definition: options.root,
              parentId: options.parent.id
            });
          });
        }
        else {
          this.rootActorPromise = P.throw(new Error(`Unknown child system mode: ${options.mode}.`));
        }
      }
    }
    else {
      // Create default root.
      this.rootActorPromise = P.resolve(new RootActor(this, { forked: !!options.forked }));
    }

    // Initialize custom marshallers, if any.
    if (options.marshallers) {
      this.rootActorPromise = this.rootActorPromise.tap(() => this._initializeMarshallers(options.marshallers));
    }

    // Initialize custom balancers, if any.
    if (options.balancers) {
      this.rootActorPromise = this.rootActorPromise.tap(() => this._initializeBalancers(options.balancers));
    }

    this.rootActorPromise = this.rootActorPromise
      .tap(() => this._loadConfiguration(options.config))
      .tap(actor => actor.initialize());

    // Kill child process if self process is killed.
    this.sigintHandler = () => {
      this.log.info('Received SIGINT, exiting');

      process.exit(0);
    };
    this.sigtermHandler = () => {
      this.log.info('Received SIGTERM, exiting');

      process.exit(0);
    };
    process.once('SIGINT', this.sigintHandler);
    process.once('SIGTERM', this.sigtermHandler);
  }

  /**
   * @returns {*} Logger for this system.
   */
  getLog() {
    return this.log;
  }

  /**
   * @returns {*} Message bus for this system.
   */
  getBus() {
    return this.bus;
  }

  /**
   * Returns a marshaller for a given type name.
   *
   * @param {String} typeName Type name.
   * @returns {Object|undefined} Marshaller for a given message or undefined, if a marshaller for a given
   * message was not found.
   */
  getMarshaller(typeName) {
    return this.marshallers[typeName];
  }

  /**
   * Returns a marshaller for a given message.
   *
   * @param {*} message Message.
   * @returns {Object|undefined} Marshaller for a given message or undefined, if a marshaller for a given
   * message was not found.
   */
  getMarshallerForMessage(message) {
    return this.marshallers[this._typeName(message)];
  }

  /**
   * Returns a marshaller for sending actor reference to a forked actor.
   *
   * @returns {ForkedActorReferenceMarshaller} Marshaller instance.
   */
  getForkedActorReferenceMarshaller() {
    var ret = this.forkedActorReferenceMarshaller;

    if (!ret) {
      ret = this.forkedActorReferenceMarshaller = new ForkedActorReferenceMarshaller(this);
      ret.type = 'InterProcessReference';
    }

    return ret;
  }

  /**
   * Returns a marshaller for sending actor reference to a remote actor.
   *
   * @returns {RemoteActorReferenceMarshaller} Marshaller instance.
   */
  getRemoteActorReferenceMarshaller() {
    var ret = this.remoteActorReferenceMarshaller;

    if (!ret) {
      ret = this.remoteActorReferenceMarshaller = new RemoteActorReferenceMarshaller(this);
      ret.type = 'InterHostReference';
    }

    return ret;
  }

  /**
   * Returns actor ping timeout, defined for this system.
   *
   * @returns {Number} Ping timeout in milliseconds.
   */
  getPingTimeout() {
    return this.options.pingTimeout || 15000;
  }

  /**
   * @returns {P} Promise which yields root actor for this system.
   */
  rootActor() {
    return this.rootActorPromise;
  }

  /**
   * Returns actor configuration for given actor name.
   *
   * @param {String} actorName Actor name.
   * @returns {P} Actor configuration object promise.
   */
  actorConfiguration(actorName) {
    return P.resolve(this.config && this.config[actorName] || {});
  }

  /**
   * Creates an actor.
   *
   * @param {Object|String} Definition Actor definition object or module path.
   * @param {Actor} parent Actor parent.
   * @param {Object} [options] Actor creation options.
   * @returns {*} Promise that yields a created actor.
   */
  createActor(Definition, parent, options = {}) {
    return P.resolve()
      .then(() => {
        if (_.isString(Definition)) {
          // Module path is specified => load actor module.
          return this._loadDefinition(Definition);
        }

        return Definition;
      })
      .then(Definition0 => {
        var actorName = options.name || this._actorName(Definition0);

        // Determine actor configuration.
        if (this.config && actorName) {
          var actorConfig = this.config[actorName] || this.config[s.decapitalize(actorName)];

          options = _.extend({ mode: 'in-memory' }, actorConfig, options);
        }

        if (this.options.forceInMemory && options.mode != 'in-memory') {
          this.log.warn('Forcing in-memory mode due to forceInMemory flag for actor:', actorName);
          options = _.extend({}, options, { mode: 'in-memory' });
        }

        // Actor creation.
        switch (options.mode || 'in-memory') {
          case 'in-memory':
            return this._createInMemoryActor(Definition0, parent, _.defaults({ name: actorName }, options));

          case 'forked':
            return P.resolve(this._createForkedActor(Definition, parent, _.defaults({ name: actorName }, options)));

          case 'remote':
            return P.resolve(this._createRemoteActor(Definition, parent, _.defaults({ name: actorName }, options)));

          default:
            return P.resolve().throw(new Error('Unknown actor mode: ' + options.mode));
        }
      });
  }

  /**
   * Starts network port listening, allowing remote actor creation by other systems.
   *
   * @param {Number} [port] Listening port (default is 6161).
   * @param {String} [host] Listening host address (default is all addresses).
   * @returns {P} Promise, which is resolved once server is ready to accept requests or a
   * listening error has occurred.
   */
  listen(port = defaultListeningPort, host) {
    if (!this.serverPromise) {
      this.serverPromise = P.fromCallback(cb => {
        this.server = net.createServer();
        this.server.listen(port, host);

        this.server.on('listening', () => {
          this.log.info(`Listening on ${this.server.address().address}:${this.server.address().port}`);

          cb();
        });
        this.server.on('error', err => {
          this.log.error('Net server error: ' + err.message);

          cb(err);
        });
        this.server.on('connection', socket => {
          var msgSocket = new MessageSocket(socket);

          msgSocket.on('message', msg => {
            if (msg.type != 'create-actor') return;

            var psArgs = [];

            if (msg.body.name) {
              this.log.info(`Creating remote actor ${msg.body.name}`);
              psArgs.push(msg.body.name);
            }
            else {
              this.log.info('Creating remote actor (name unknown)');
            }

            var workerProcess = childProcess.fork(__dirname + '/forked-actor-worker.js', psArgs);

            workerProcess.send(msg, (err) => {
              if (err) return msgSocket.write({ error: 'Failed to create remote actor process: ' + err.message });

              // Redirect forked process response to parent actor.
              workerProcess.once('message', msg => {
                msgSocket.write(msg);
                msgSocket.end();

                // Close IPC channel to make worker process fully independent.
                workerProcess.disconnect();
                workerProcess.unref();
              });
            });

            // Handle forked process startup failure.
            workerProcess.once('error', err => {
              msgSocket.write({ error: 'Failed to create remote actor process: ' + err.message });
            });
          });
        });
      });
    }

    return this.serverPromise;
  }

  /**
   * Returns an IP address of this system's host, through which remote systems can
   * communicate with this one.
   *
   * @returns {String|undefined} Public IP address or undefined, if no such address exists.
   */
  getPublicIpAddress() {
    var ifaces = os.networkInterfaces();
    var result;

    _.some(ifaces, iface => {
      return _.some(iface, part => {
        if (part.internal === false && part.family == 'IPv4') {
          result = part.address;

          return true;
        }
      });
    });

    return result;
  }

  /**
   * Initializes message marshallers.
   *
   * @param {Array} marshallerDefs Marshaller definitions.
   * @returns {P} Initialization promise.
   * @private
   */
  _initializeMarshallers(marshallerDefs) {
    // Validate marshaller array.
    var marshallerTypes = _.countBy(marshallerDefs, marshallerDef => typeof marshallerDef);

    if (_.keys(marshallerTypes).length > 1) {
      return P.reject(new Error('Mixed types in marshallers configuration array are not allowed.'));
    }

    return P
      .reduce(marshallerDefs, (memo, marshallerDef) => {
        return P.resolve()
          .then(() => {
            if (_.isString(marshallerDef)) {
              return this._loadDefinition(marshallerDef);
            }

            return marshallerDef;
          })
          .then(marshallerDef => {
            if (_.isFunction(marshallerDef)) {
              return this._injectResources(marshallerDef);
            }
            else {
              return _.clone(marshallerDef);
            }
          })
          .then(marshallerInstance => {
            var types = this._readProperty(marshallerInstance, 'type');

            _.isArray(types) || (types = [types]);

            _.each(types, type => {
              var typeName = _.isString(type) ? type : this._typeName(type);

              if (!typeName) throw new Error('Failed to determine type name for marshaller: ' + marshallerInstance);

              marshallerInstance.type = typeName;
              memo[typeName] = marshallerInstance;
            });

            return memo;
          });
      }, {})
      .then(marshallers => {
        this.marshallers = marshallers;
      });
  }

  /**
   * Initializes custom balancers.
   *
   * @param {Array} defs Balancer definitions.
   * @returns {P} Initialization promise.
   * @private
   */
  _initializeBalancers(defs) {
    // Validate marshaller array.
    var componentTypes = _.countBy(defs, def => typeof def);

    if (_.keys(componentTypes).length > 1) {
      return P.reject(new Error('Mixed types in balancers configuration array are not allowed.'));
    }

    return P
      .reduce(defs, (memo, def) => {
        return P.resolve()
          .then(() => {
            if (_.isString(def)) {
              return this._loadDefinition(def);
            }

            return def;
          })
          .then(def => {
            var name = this._definitionName(def);

            memo[name] = def;

            return memo;
          });
      }, {})
      .then(balancers => {
        this.balancers = balancers;
      });
  }

  /**
   * Creates a process-local (in-memory) actor.
   *
   * @param {Object|Function} Definition Actor behaviour definition.
   * @param {Actor} parent Actor parent.
   * @param {Object} options Operation options.
   * - {String} name Actor name.
   * @returns {*} Promise that yields a newly-created actor.
   * @private
   */
  _createInMemoryActor(Definition, parent, options) {
    return P.resolve()
      .then(() => {
        if (_.isFunction(Definition)) {
          return this._injectResources(Definition);
        }

        return Definition;
      })
      .then(definition => {
        // Perform clusterization, if needed. We clusterize in-memory actors in test mode only.
        if (this.options.test && options.clusterSize > 1) {
          return this._createBalancerActor(parent, options)
            .then(balancerActor => {
              var childPromises = _.times(options.clusterSize, () =>
                balancerActor.createChild(definition, _.extend({}, options, { clusterSize: 1 })));

              return P.all(childPromises).return(balancerActor);
            });
        }

        return new InMemoryActor({
          system: this,
          parent: parent,
          definition: definition,
          id: options.id,
          name: options.name,
          customParameters: options.customParameters,
          dropMessagesOnOverload: options.dropMessagesOnOverload
        });
      });
  }

  /**
   * Creates a forked actor.
   *
   * @param {Object|String} definition Actor behaviour definition or module path.
   * @param {Actor} parent Actor parent.
   * @param {Object} [options] Operation options.
   * @returns {Promise} Promise that yields a newly-created actor.
   * @private
   */
  async _createForkedActor(definition, parent, options = {}) {
    // Perform clusterization, if needed.
    if (options.clusterSize > 1) {
      var balancerActor = await this._createBalancerActor(parent, options);

      var childPromises = _.times(options.clusterSize, () =>
        balancerActor.createChild(definition, _.extend({}, options, { clusterSize: 1 })));

      return P.all(childPromises).return(balancerActor);
    }

<<<<<<< HEAD
    return P.resolve(
      new ForkedActorParent({ system: this, parent: parent, definition: definition, additionalOptions: options }))
      .tap(actor => {
        this.bus.addForkedRecipient(actor);
      });
=======
    return new ForkedActorParent({ system: this, parent: parent, definition: definition, additionalOptions: options });
>>>>>>> ad6a8bf3
  }

  /**
   * Creates a remote actor.
   *
   * @param {Object|String} definition Actor behaviour definition or module path.
   * @param {Actor} parent Actor parent.
   * @param {Object} [options] Operation options.
   * @returns {Promise} Promise that yields a newly-created actor.
   * @private
   */
  async _createRemoteActor(definition, parent, options) {
    var host = options.host;
    var cluster = options.cluster;
    var clusterDef;

    if (!host && !cluster)
      throw new Error('Neither "host" nor "cluster" option specified for "remote" mode.');

    if (cluster) {
      clusterDef = this.options.clusters[cluster];

      if (!clusterDef) throw new Error(`Cluster with name "${cluster}" is not defined.`);
    }
    else if (_.isArray(host)) {
      clusterDef = host;
    }
    else if (options.clusterSize > 1) {
      clusterDef = [host];
    }

    // Create clustered actor, if needed.
    if (clusterDef) {
      var balancerActor = await this._createBalancerActor(parent, options);
      var clusterSize = options.clusterSize || clusterDef.length;

      var childPromises = _.times(clusterSize, idx => {
        var hostPort = clusterDef[idx % clusterDef.length];
        var hostPort0 = hostPort.split(':');

        if (hostPort0.length > 1) {
          hostPort0[1] = parseInt(hostPort0[1]);
        }
        else {
          hostPort0.push(defaultListeningPort);
        }

        return balancerActor.createChild(
          definition,
          _.chain(options).omit('cluster').extend({ host: hostPort0[0], port: hostPort0[1], clusterSize: 1 }).value()
        );
      });

      return P.all(childPromises).return(balancerActor);
    }

<<<<<<< HEAD
      var actor = new RemoteActorParent({
        system: this,
        parent: parent,
        definition: definition,
        pingChild: options.onCrash == 'respawn',
        additionalOptions: options
      });

      this.bus.addForkedRecipient(actor);

      return actor;
=======
    return new RemoteActorParent({
      system: this,
      parent: parent,
      definition: definition,
      pingChild: options.onCrash == 'respawn',
      additionalOptions: options
>>>>>>> ad6a8bf3
    });
  }

  /**
   * Creates a balancer actor.
   *
   * @param {Actor} parent Parent actor.
   * @param {Object} options Actor options.
   * - {String} [balancer] Type of balancer to use.
   * - {String} name Actor name prefix.
   * - {String} mode Child actor mode.
   * @returns {Actor} Balancer actor instance.
   * @private
   */
  async _createBalancerActor(parent, options) {
    if (!options.balancer || options.balancer == 'round-robin') {
      return new RoundRobinBalancerActor({
        system: this,
        parent: parent,
        namePrefix: options.name,
        mode: options.mode
      });
    }
    else if (options.balancer == 'random') {
      return new RandomBalancerActor({
        system: this,
        parent: parent,
        namePrefix: options.name,
        mode: options.mode
      });
    }
    else {
      var balancerDef = this.balancers[options.balancer];

      if (!balancerDef) {
        throw new Error('Unknown balancer implementation: ' + options.balancer);
      }

      var balancerDefInstance = await this._injectResources(balancerDef);
      var balancerName = this._definitionName(balancerDefInstance);
      var balancerInstance = new CustomBalancerActor({
        definition: balancerDefInstance,
        system: this,
        parent: parent,
        mode: options.mode,
        name: balancerName
      });

      await balancerInstance.initialize();

      return balancerInstance;
    }
  }

  /**
   * Generates actor creation message.
   *
   * @param {Object|String} definition Actor behaviour definition or module path.
   * @param {Actor} actor Local endpoint actor.
   * @param {Object} options Operation options.
   * - {String} mode Actor mode ('forked' or 'remote').
   * - {String} [name] Actor name.
   * - {Object} [customParameters] Custom actor parameters.
   * @returns {Promise} Actor creation message promise.
   */
  generateActorCreationMessage(definition, actor, options) {
    var createMsg = {
      type: 'create-actor',
      body: {
        id: actor.getId(),
        definition: _.isString(definition) ? definition : this._serializeDefinition(definition),
        definitionFormat: _.isString(definition) ? 'modulePath' : 'serialized',
        config: this.config,
        resources: this.options.resources,
        test: this.options.test,
        debug: this.options.debug,
        parent: {
          id: actor.getParent().getId()
        },
        mode: options.mode,
        loggerConfig: this.options.loggerConfig,
        additionalRequires: this.options.additionalRequires,
        customParameters: options.customParameters,
        dropMessagesOnOverload: options.dropMessagesOnOverload,
        pingTimeout: this.getPingTimeout(),
        clusters: this.options.clusters
      }
    };

    options.name && (createMsg.body.name = options.name);

    if (this.options.marshallers) {
      var marshallerFormat = 'modulePath';

      createMsg.body.marshallers = _.map(this.options.marshallers, marshaller => {
        if (!_.isString(marshaller)) {
          marshallerFormat = 'serialized';

          return this._serializeDefinition(marshaller);
        }
        else {
          return marshaller;
        }
      });
      createMsg.body.marshallerFormat = marshallerFormat;
    }

    if (this.options.balancers) {
      var balancerFormat = 'modulePath';

      createMsg.body.balancers = _.map(this.options.balancers, balancer => {
        if (!_.isString(balancer)) {
          balancerFormat = 'serialized';

          return this._serializeDefinition(balancer);
        }
        else {
          return balancer;
        }
      });
      createMsg.body.balancerFormat = balancerFormat;
    }

    if (this.options.resources && !_.isString(this.options.resources)) {
      var resourceFormat = [];

      createMsg.body.resources = _.map(this.options.resources, resourceDef => {
        if (!_.isString(resourceDef)) {
          resourceFormat.push('serialized');

          return this._serializeDefinition(resourceDef);
        }
        else {
          resourceFormat.push('modulePath');

          return resourceDef;
        }
      });
      createMsg.body.resourceFormat = resourceFormat;
    }

    return P.resolve()
      .then(() => {
        if (options.customParameters) {
          var customParametersMarshalledTypes = {};

          return P
            .reduce(_.pairs(options.customParameters), (memo, kv) => {
              var key = kv[0];
              var value = kv[1];

              if (value instanceof Actor) {
                var marshaller = this.getForkedActorReferenceMarshaller();

                return marshaller.marshall(value)
                  .then(marshalledValue => {
                    memo[key] = marshalledValue;
                    customParametersMarshalledTypes[key] = 'InterProcessReference';
                  })
                  .return(memo);
              }
              else if (value instanceof http.Server || value instanceof net.Server) {
                if (createMsg.socketHandle) throw new Error('Only one socket handle is allowed in custom parameters.');

                createMsg.socketHandle = value;
                customParametersMarshalledTypes[key] = 'SocketHandle';

                memo[key] = value instanceof http.Server ? 'http.Server' : 'net.Server';
              }
              else {
                memo[key] = value;
              }

              return memo;
            }, {})
            .then(customParameters => {
              createMsg.body.customParameters = customParameters;

              if (!_.isEmpty(customParametersMarshalledTypes)) {
                createMsg.body.customParametersMarshalledTypes = customParametersMarshalledTypes;
              }
            });
        }
      })
      .return(createMsg);
  }

  /**
   * Generates a new ID for an actor.
   *
   * @returns {String} New actor ID.
   */
  generateActorId() {
    return new bson.ObjectID().toString();
  }

  /**
   * Helper function to correctly import modules in different processes with
   * different directory layout. If a module path ends with /, imports the whole
   * directory.
   *
   * @param {String} modulePath Path of the module to import. If starts with /, a module
   * is searched relative to project directory.
   * @returns {*} Module import result.
   */
  require(modulePath) {
    if (modulePath[0] != '/' && modulePath[0] != '.') {
      return globalRequire(modulePath);
    }
    else if (_.last(modulePath) == '/') {
      return this.requireDirectory(modulePath);
    }
    else {
      return globalRequire(appRootPath + modulePath);
    }
  }

  /**
   * Imports all modules from a given directory.
   *
   * @param {String} path Directory path. If starts with /, the path will be relative to a
   * project directory (the one with package.json file).
   * @returns {Object} Module file name -> loaded module map object.
   */
  requireDirectory(path) {
    var path0 = path;

    if (path0[0] == '/') {
      path0 = appRootPath + path0;
    }

    return requireDir(path0);
  }

  /**
   * Destroys this system. All actors will be destroyed and all destroy hooks will be called.
   *
   * @returns {P} Operation promise.
   */
  destroy() {
    if (this.destroying) return this.destroyPromise;

    this.destroying = true;

    process.removeListener('SIGINT', this.sigintHandler);
    process.removeListener('SIGTERM', this.sigtermHandler);

    this.destroyPromise = this.rootActorPromise
      .then(rootActor => rootActor.destroy())
      // Destroy marshallers.
      .then(() => {
        if (this.forkedActorReferenceMarshaller) {
          return this.forkedActorReferenceMarshaller.destroy();
        }
      })
      .then(() => {
        if (this.remoteActorReferenceMarshaller) {
          return this.remoteActorReferenceMarshaller.destroy();
        }
      })
      // Destroy system resources.
      .then(() => {
        return P.map(_.values(this.resourceDefPromises), resource => {
          if (resource && _.isFunction(resource.destroy)) {
            return resource.destroy();
          }
        });
      })
      .then(() => {
        if (this.server) {
          this.server.close();
        }
      })
      .finally(() => {
        if (this.options.mode == 'forked' || this.options.mode == 'remote') {
          this.log.info('Killing forked system process.');

          process.exit();
        }
      });

    return this.destroyPromise;
  }

  /**
   * Checks whether this system is overloaded, i.e. when event loop lag is
   * greater that a configured threshold.
   *
   * @returns {Boolean} True if overloaded, false otherwise.
   */
  isOverloaded() {
    var busyLagLimit = this.options.busyLagLimit;

    if (busyLagLimit <= 0) return false; // If 0 or negative, the system is never busy.

    busyLagLimit = busyLagLimit || 3000; // Take 3 seconds default if not specified.

    return tooBusy.lag() > busyLagLimit;
  }

  /**
   * Loads actor resource definitions.
   *
   * @param {Function[]|String[]|String} resources Array of resource classes or module paths, or a
   * path to a directory with resource modules.
   * @returns {P} Resource definition array promise.
   * @private
   */
  _loadResourceDefinitions(resources) {
    if (!resources) return P.resolve([]);

    if (_.isArray(resources)) {
      return P.map(resources, resource => {
        if (_.isString(resource)) return this._loadDefinition(resource);

        return resource;
      });
    }
    else if (_.isString(resources)) {
      return P.resolve(_.map(this.requireDirectory(resources), module => module.default || module));
    }
    else {
      return P.reject(new Error('Illegal value for "resources" option.'));
    }
  }

  /**
   * Loads actor behaviour definition from a given module.
   *
   * @param {String} path Actor behaviour module path.
   * @returns {P} Operation promise, which yields an actor behaviour.
   * @private
   */
  _loadDefinition(path) {
    return P.resolve().then(() => {
      var ret = this.require(path);

      // TypeScript default export support.
      if (ret.default) {
        ret = ret.default;
      }

      return ret;
    });
  }

  /**
   * Determines a given definition name.
   *
   * @param {Object|Function} Definition Behaviour definition.
   * @param {String} [nameField] Name of an additional field to use for name resolution.
   * @returns {String} Definition name or empty string, if name is not defined.
   * @private
   */
  _definitionName(Definition, nameField) {
    // Use 'getName' getter, if present.
    if (_.isFunction(Definition.getName)) return Definition.getName();

    // Take name field, if present.
    if (nameField && Definition[nameField]) return _.result(Definition, nameField);

    // Take 'name' field, if present.
    if (Definition.name) return _.result(Definition, 'name');

    // Use class name, if present.
    var typeName = this._typeName(Definition);

    if (typeName) return typeName;

    if (_.isFunction(Definition)) {
      return this._actorName(new Definition());
    }

    return '';
  }

  /**
   * Determines actor name based on actor definition.
   *
   * @param {Object|Function} Definition Actor behaviour definition.
   * @returns {String} Actor name or empty string, if actor name is not defined.
   * @private
   */
  _actorName(Definition) {
    return this._definitionName(Definition, 'actorName');
  }

  /**
   * Determines resource name based on resource definition.
   *
   * @param {Object|Function} Definition Resource definition.
   * @returns {String} Resource name or empty string, if name is not defined.
   * @private
   */
  _resourceName(Definition) {
    return this._definitionName(Definition, 'resourceName');
  }

  /**
   * Attempts to determine a name of a given type.
   *
   * @param {*} type Type of interest.
   * @returns {String|undefined} Type name or undefined, if type name cannot be determined.
   * @private
   */
  _typeName(type) {
    if (!type) return;

    if (_.isFunction(type)) {
      return type.typeName || type.name;
    }

    if (type.constructor) {
      return _.result(type.constructor, 'typeName') || type.constructor.name;
    }
  }

  /**
   * Performs actor definition resource injection.
   *
   * @param {Function} Definition Definition class.
   * @returns {P} Promise of definition instance with injected resources.
   * @private
   */
  _injectResources(Definition) {
    var resourceNames = _.result(Definition, 'inject');

    if (resourceNames && !_.isArray(resourceNames)) {
      resourceNames = [resourceNames];
    }

    // Resource injection.
    if (resourceNames && _.isFunction(Definition)) {
      return P
        .map(resourceNames, resourceName => {
          return this._initializeResource(resourceName)
            .then(resourceDef => resourceDef && resourceDef.getResource())
            .tap(resource => {
              if (!resource) {
                throw new Error(
                  `Failed to inject resource "${resourceName}" to actor ${this._actorName(Definition)}, ` +
                  `definition ${Definition}`);
              }
            });
        })
        // Create an instance of actor definition, passing resources as constructor arguments.
        .then(resources => new Definition(...resources));
    }

    return P.resolve(new Definition());
  }

  /**
   * Initializes resource with a given name. An existing resource is returned, if already initialized.
   *
   * @param {String} resourceName Resource name.
   * @param {String[]} [depPath] Resource dependency path for detecting cyclic dependencies.
   * @returns {Promise} Initialized resource definition instance promise. Resolves to undefined,
   * if resource with given name is not found.
   * @private
   */
  _initializeResource(resourceName, depPath) {
    if (this.resourceDefPromises[resourceName]) return this.resourceDefPromises[resourceName];

    depPath = depPath || [resourceName];

    var resourceDefPromise = this.resourceDefClassesPromise
      .then(resourceDefClasses => {
        // Attempt to find a resource definition class.
        var ResourceDefCls = _.find(resourceDefClasses, ResourceDefCls => {
          var resourceName0 = this._resourceName(ResourceDefCls);

          return resourceName0 == resourceName;
        });

        if (ResourceDefCls) {
          var depsPromise = P.resolve([]);

          if (_.isFunction(ResourceDefCls.inject)) {
            depsPromise = P.map(
              ResourceDefCls.inject(),
              resourceDep => {
                var newDepPath = depPath.concat(resourceDep);

                if (_.contains(depPath, resourceDep))
                  throw new Error('Cyclic resource dependency: ' + newDepPath.join('->'));

                return this._initializeResource(resourceDep, newDepPath).then(resourceDef => {
                  if (!resourceDef) throw new Error(`Resource with name ${resourceDep} not found.`);

                  return resourceDef.getResource();
                });
              });
          }

          return depsPromise.then(deps => {
            var resourceInstance = ResourceDefCls;

            if (!common.isPlainObject(ResourceDefCls)) {
              resourceInstance = new ResourceDefCls(...deps);
            }

            if (_.isFunction(resourceInstance.initialize)) {
              return P.resolve(resourceInstance)
                .tap(() => resourceInstance.initialize(this));
            }
            else {
              return resourceInstance;
            }
          });
        }
      });

    this.resourceDefPromises[resourceName] = resourceDefPromise;

    return resourceDefPromise;
  }

  /**
   * Reads a given property from an object. Attempts to read either directly by name or by getter (if present).
   *
   * @param {Object} object Object of interest.
   * @param {String} propName Property name.
   * @returns {*} Property value or undefined.
   * @private
   */
  _readProperty(object, propName) {
    var ret = object[propName];

    if (!ret) {
      var getterName = `get${s.capitalize(propName)}`;

      if (_.isFunction(object[getterName])) {
        ret = object[getterName]();
      }
    }

    return ret;
  }

  /**
   * Serializes a given actor behaviour definition for transferring to other process.
   *
   * @param {Object|Function|Array} def Actor behaviour definition.
   * @returns {String} Serialized actor behaviour.
   * @private
   */
  _serializeDefinition(def) {
    if (_.isArray(def)) {
      return toSource(_.map(def, item => this._serializeDefinition(item)));
    }

    if (common.isPlainObject(def)) return toSource(def);

    if (_.isFunction(def)) { // Class-defined behaviour.
      return this._serializeClassDefinition(def);
    }

    throw new Error('Cannot serialize actor definition: ' + def);
  }

  /**
   * Serializes a given class-defined actor behaviour.
   *
   * @param {Function} def Class-defined actor behaviour.
   * @returns {String} Serialized actor behaviour.
   * @private
   */
  _serializeClassDefinition(def) {
    // Get a base class for behaviour class.
    var base = Object.getPrototypeOf(def);
    var baseBehaviour = '';

    if (base && base.name) {
      // Have a user-defined super class. Serialize it as well.
      baseBehaviour = this._serializeClassDefinition(base);
    }

    var selfString = def.toString();

    if (s.startsWith(selfString, 'function')) {
      selfString = this._serializeEs5ClassDefinition(def, selfString, base.name);
    }
    else if (s.startsWith(selfString, 'class')) {
      selfString += '; ' + def.name + ';';
    }

    return baseBehaviour + selfString;
  }

  /**
   * Serializes a given ES5 class actor behaviour definition.
   *
   * @param {Function} def Actor behaviour definition in ES5 class form.
   * @param {String} [selfString] Stringified class head.
   * @param {String} [baseName] Base class name.
   * @returns {String} Serialized actor behaviour.
   * @private
   */
  _serializeEs5ClassDefinition(def, selfString, baseName) {
    var clsName = this._actorName(def);

    if (!clsName) {
      clsName = randomString.generate({
        length: 12,
        charset: 'alphabetic'
      });
    }

    var expressions = [`var ${clsName} = ${selfString || def.toString()};\n`];

    if (baseName) {
      expressions.push(`_inherits(${clsName}, ${baseName});`);
    }

    var staticMemberNames = Object.getOwnPropertyNames(def);

    _.each(staticMemberNames, memberName => {
      if (memberName != 'length' && memberName != 'prototype' && memberName != 'name') {
        expressions.push(`${clsName}.${memberName} = ${def[memberName].toString()};\n`);
      }
    });

    var membersNames = Object.getOwnPropertyNames(def.prototype);

    _.each(membersNames, memberName => {
      if (memberName != 'constructor') {
        expressions.push(`${clsName}.prototype.${memberName} = ${def.prototype[memberName].toString()};\n`);
      }
    });

    expressions.push(`${clsName};`);

    return expressions.join('');
  }

  /**
   * Generates a lightweight proxy object for this system to expose only
   * specific methods to a client.
   *
   * @returns {Object} Proxy object.
   * @private
   */
  _selfProxy() {
    return {
      require: this.require.bind(this),
      getLog: this.getLog.bind(this)
    };
  }

  /**
   * Loads actor configuration.
   *
   * @param {Object|String} config Actor configuration object or file path.
   * @returns {P} Operation promise.
   * @private
   */
  _loadConfiguration(config) {
    if (_.isObject(config)) {
      this.config = config;

      this.options.mode || this.log.info('Using programmatic actor configuration.');

      return P.resolve();
    }

    // Do not load configuration from file in test mode.
    if (this.options.test) return P.resolve();

    this.config = {};

    var defaultPath = appRootPath + '/actors.json';

    return fs.readFileAsync(defaultPath)
      .then(data => {
        this.log.info('Loaded default actor configuration file: ' + defaultPath);

        this.config = JSON.parse(data);
      })
      .catch(() => {
        this.log.info(
          'Didn\'t find (or couldn\'t load) default configuration file ' + defaultPath + '.');
      })
      .then(() => {
        if (!_.isString(config)) return;

        // Config path specified => read custom configuration and extend default one.
        return fs.readFileAsync(config)
          .then(data => {
            this.log.info('Loaded external actor configuration file: ' + config);

            if (!_.isEmpty(this.config)) {
              this.log.info('Extending default actor configuration (' + defaultPath +
                ') with external actor configuration (' + config + ')');
            }

            this.config = _.extend(this.config, JSON.parse(data));
          })
          .catch(() => {
            this.log.info(
              'Didn\'t find (or couldn\'t load) external actor configuration file ' + config +
              ', leaving default configuration.');
          });
      })
      .then(() => {
        this.log.info('Resulting actor configuration: ' + JSON.stringify(this.config, null, 2));
      });
  }

  /**
   * @returns {ActorSystem} Default actor system.
   */
  static default() {
    if (defaultSystem) {
      defaultSystem = new ActorSystem();
    }

    return defaultSystem;
  }

  /**
   * A recommended function for ES5 class inheritance. If this function is used for inheritance,
   * the actors are guaranteed to be successfully transferred to forked/remote nodes.
   *
   * @param {Function} subClass Sub class.
   * @param {Function} superClass Super class.
   */
  static inherits(subClass, superClass) {
    subClass.prototype = Object.create(superClass && superClass.prototype, {
      constructor: {
        value: subClass,
        enumerable: false,
        writable: true,
        configurable: true
      }
    });

    Object.setPrototypeOf(subClass, superClass);
  }
}

module.exports = ActorSystem;<|MERGE_RESOLUTION|>--- conflicted
+++ resolved
@@ -597,15 +597,12 @@
       return P.all(childPromises).return(balancerActor);
     }
 
-<<<<<<< HEAD
-    return P.resolve(
-      new ForkedActorParent({ system: this, parent: parent, definition: definition, additionalOptions: options }))
-      .tap(actor => {
-        this.bus.addForkedRecipient(actor);
-      });
-=======
-    return new ForkedActorParent({ system: this, parent: parent, definition: definition, additionalOptions: options });
->>>>>>> ad6a8bf3
+    var actor =
+      new ForkedActorParent({ system: this, parent: parent, definition: definition, additionalOptions: options });
+
+    this.bus.addForkedRecipient(actor);
+
+    return actor;
   }
 
   /**
@@ -662,27 +659,17 @@
       return P.all(childPromises).return(balancerActor);
     }
 
-<<<<<<< HEAD
-      var actor = new RemoteActorParent({
-        system: this,
-        parent: parent,
-        definition: definition,
-        pingChild: options.onCrash == 'respawn',
-        additionalOptions: options
-      });
-
-      this.bus.addForkedRecipient(actor);
-
-      return actor;
-=======
-    return new RemoteActorParent({
+    var actor = new RemoteActorParent({
       system: this,
       parent: parent,
       definition: definition,
       pingChild: options.onCrash == 'respawn',
       additionalOptions: options
->>>>>>> ad6a8bf3
     });
+
+    this.bus.addForkedRecipient(actor);
+
+    return actor;
   }
 
   /**
